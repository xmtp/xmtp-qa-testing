# 🤖 XMTP Test Bots

Internal testing toolkit for XMTP protocol development.

### 👋 GM Bot

This is a simple bot that replies `gm` to any message.

```bash
# Launch test environment
yarn bot:gm
```

See more in [gm/README.md](./gm/README.md)

### 🧪 Test Bot

This bot is used to test complex messaging scenarios.

```bash
# Dependencies
yarn install

# Launch test environment
<<<<<<< HEAD
yarn bot:test
=======
yarn bots:test
>>>>>>> 54fd06a0
```

See more in [test/README.md](./test/README.md)<|MERGE_RESOLUTION|>--- conflicted
+++ resolved
@@ -22,11 +22,7 @@
 yarn install
 
 # Launch test environment
-<<<<<<< HEAD
 yarn bot:test
-=======
-yarn bots:test
->>>>>>> 54fd06a0
 ```
 
 See more in [test/README.md](./test/README.md)