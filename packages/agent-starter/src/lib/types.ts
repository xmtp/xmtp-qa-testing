import type { Client, ClientOptions } from "@xmtp/node-sdk";
import type { createWalletClient } from "viem";
import type { privateKeyToAccount } from "viem/accounts";

export type { Client };
export type { ClientOptions };

export type Metadata = {
  isAgent?: boolean;
  [key: string]: any;
};

export type agentMessage = {
  message: string;
  originalMessage?: Message;
  metadata: Metadata;
  receivers?: string[];
  typeId?:
    | "text"
    | "image"
    | "reaction"
    | "reply"
    | "attachment"
    | "read_receipt"
    | "agent_message";
};

export interface UserReturnType {
  key: string;
  account: ReturnType<typeof privateKeyToAccount>;
  wallet: ReturnType<typeof createWalletClient>;
}

export type xmtpConfig = {
  path?: string;
  hideInitLogMessage?: boolean;
} & ClientOptions;

export type Agent = {
  name?: string;
  walletKey?: string;
  encryptionKey?: string;
  onMessage?: (message: Message) => Promise<void>;
  config?: xmtpConfig;
};

export type Conversation = {
  id: string;
  createdAt: Date;
  topic?: string;
  members?: User[];
  admins?: string[];
  name?: string;
  superAdmins?: string[];
};

export type Message = {
  id: string; // Unique identifier for the message
  sent: Date; // Date when the message was sent
  isDM: boolean; // Whether the message is a direct message
  content: {
<<<<<<< HEAD
    text?: string | undefined; // Text content of the message
    reply?: string | undefined; // Reply content if the message is a reply
    previousMsg?: string | undefined; // Reference to the previous message
    attachment?: string | undefined; // Attachment content if the message is an attachment
    reaction?: any | undefined; // Reaction content if the message is a reaction
    params?: any | undefined; // Parameters for the message
    reference?: string | undefined; // Reference ID for the message
=======
    text?: string; // Text content of the message
    reply?: string; // Reply content if the message is a reply
    previousMsg?: string; // Reference to the previous message
    attachment?: string; // Attachment content if the message is an attachment
    react?: string; // Reaction content if the message is a reaction
    content: any; // Any other content
    metadata?: any; // Metadata for the message
    remoteAttachment?: any; // Remote attachment content if the message is a remote attachment
    readReceipt?: any; // Read receipt content if the message is a read receipt
    agentMessage?: any; // Agent message content if the message is an agent message
    reaction?: any; // Reaction content if the message is a reaction
    params?: any; // Parameters for the message
    reference?: string; // Reference ID for the message
    skill?: string; // Skill associated with the message
    any?: any; // Any other content
>>>>>>> 78bc03f1
  };
  group?: Conversation; // Group the message belongs to
  sender: User; // Sender of the message
  typeId: string; // Type identifier for the message
  client: {
    address: string;
    inboxId: string;
  };
};

export interface User {
  address: string;
  inboxId: string;
  installationIds: string[];
  accountAddresses: string[];
  username?: string;
  ensDomain?: string;
}<|MERGE_RESOLUTION|>--- conflicted
+++ resolved
@@ -59,7 +59,6 @@
   sent: Date; // Date when the message was sent
   isDM: boolean; // Whether the message is a direct message
   content: {
-<<<<<<< HEAD
     text?: string | undefined; // Text content of the message
     reply?: string | undefined; // Reply content if the message is a reply
     previousMsg?: string | undefined; // Reference to the previous message
@@ -67,23 +66,6 @@
     reaction?: any | undefined; // Reaction content if the message is a reaction
     params?: any | undefined; // Parameters for the message
     reference?: string | undefined; // Reference ID for the message
-=======
-    text?: string; // Text content of the message
-    reply?: string; // Reply content if the message is a reply
-    previousMsg?: string; // Reference to the previous message
-    attachment?: string; // Attachment content if the message is an attachment
-    react?: string; // Reaction content if the message is a reaction
-    content: any; // Any other content
-    metadata?: any; // Metadata for the message
-    remoteAttachment?: any; // Remote attachment content if the message is a remote attachment
-    readReceipt?: any; // Read receipt content if the message is a read receipt
-    agentMessage?: any; // Agent message content if the message is an agent message
-    reaction?: any; // Reaction content if the message is a reaction
-    params?: any; // Parameters for the message
-    reference?: string; // Reference ID for the message
-    skill?: string; // Skill associated with the message
-    any?: any; // Any other content
->>>>>>> 78bc03f1
   };
   group?: Conversation; // Group the message belongs to
   sender: User; // Sender of the message
